--- conflicted
+++ resolved
@@ -4,12 +4,8 @@
 
 import os
 import sys
-<<<<<<< HEAD
-=======
-import warnings
 
 import numpy as np
->>>>>>> 680b5f6d
 
 from astropy.io import fits
 
@@ -76,24 +72,7 @@
         self.m_check = check
         self.m_filenames = filenames
 
-<<<<<<< HEAD
-=======
-        self.m_static = []
-        self.m_non_static = []
-
-        self.m_attributes = get_attributes()
-
-        for key, value in self.m_attributes.items():
-            if value["config"] == "header" and value["attribute"] == "static":
-                self.m_static.append(key)
-
-        for key, value in self.m_attributes.items():
-            if value["attribute"] == "non-static":
-                self.m_non_static.append(key)
-
-        self.m_count = 0
-
->>>>>>> 680b5f6d
+
         if not isinstance(filenames, (type(None), list, tuple, str)):
             raise TypeError("The 'filenames' parameter should contain a string or list with "
                             "strings.")
